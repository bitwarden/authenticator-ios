--- conflicted
+++ resolved
@@ -47,22 +47,14 @@
     /// If `isRemotelyConfigured` is true for the flag, then this will get overridden by the server;
     /// but if `isRemotelyConfigured` is false for the flag, then the value here will be used.
     /// This is a helpful way to manage local feature flags.
-<<<<<<< HEAD
-    static let initialLocalValues: [FeatureFlag: AnyCodable] = [
+    static let initialValues: [FeatureFlag: AnyCodable] = [
         .enablePasswordManagerSync: .bool(true),
-        .testLocalBoolFlag: .bool(true),
-        .testLocalIntFlag: .int(42),
-        .testLocalStringFlag: .string("Test String"),
-=======
-    static let initialValues: [FeatureFlag: AnyCodable] = [
-        .enablePasswordManagerSync: .bool(false),
         .testLocalInitialBoolFlag: .bool(true),
         .testLocalInitialIntFlag: .int(42),
         .testLocalInitialStringFlag: .string("Test String"),
         .testRemoteInitialBoolFlag: .bool(true),
         .testRemoteInitialIntFlag: .int(42),
         .testRemoteInitialStringFlag: .string("Test String"),
->>>>>>> c6298666
     ]
 
     // MARK: Instance Properties
