--- conflicted
+++ resolved
@@ -233,12 +233,12 @@
         get { fetch(for: .hasSeenWelcomeTutorial) }
         set { store(newValue, for: .hasSeenWelcomeTutorial) }
     }
-  
+
     var migrationVersion: Int {
         get { fetch(for: .migrationVersion) }
         set { store(newValue, for: .migrationVersion) }
     }
-  
+
     func clearClipboardValue(userId: String) -> ClearClipboardValue {
         if let rawValue: Int = fetch(for: .clearClipboardValue(userId: userId)),
            let value = ClearClipboardValue(rawValue: rawValue) {
@@ -247,18 +247,10 @@
         return .never
     }
 
-<<<<<<< HEAD
-=======
     func secretKey(userId: String) -> String? {
-        return fetch(for: .secretKey(userId: userId))
-    }
-
-    var migrationVersion: Int {
-        get { fetch(for: .migrationVersion) }
-        set { store(newValue, for: .migrationVersion) }
-    }
-
->>>>>>> 8df3685c
+        fetch(for: .secretKey(userId: userId))
+    }
+
     func setClearClipboardValue(_ clearClipboardValue: ClearClipboardValue?, userId: String) {
         store(clearClipboardValue?.rawValue, for: .clearClipboardValue(userId: userId))
     }
