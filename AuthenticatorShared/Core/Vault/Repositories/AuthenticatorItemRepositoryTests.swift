import AuthenticatorBridgeKit
import InlineSnapshotTesting
import XCTest

@testable import AuthenticatorShared

class AuthenticatorItemRepositoryTests: AuthenticatorTestCase {
    // MARK: Properties

<<<<<<< HEAD
    var authenticatorItemService: MockAuthenticatorItemService!
    var configService: MockConfigService!
    var cryptographyService: MockCryptographyService!
    var sharedItemService: MockAuthenticatorBridgeItemService!
=======
    var authItemService: MockAuthenticatorItemService!
    var cryptographyService: MockCryptographyService!
    var errorReporter: MockErrorReporter!
    var timeProvider: MockTimeProvider!
    var totpService: MockTOTPService!
>>>>>>> 34292d4c
    var subject: DefaultAuthenticatorItemRepository!

    // MARK: Setup & Teardown

    override func setUp() {
        super.setUp()

<<<<<<< HEAD
        authenticatorItemService = MockAuthenticatorItemService()
        configService = MockConfigService()
        cryptographyService = MockCryptographyService()
        sharedItemService = MockAuthenticatorBridgeItemService()

        subject = DefaultAuthenticatorItemRepository(
            authenticatorItemService: authenticatorItemService,
            configService: configService,
            cryptographyService: cryptographyService,
            sharedItemService: sharedItemService
=======
        authItemService = MockAuthenticatorItemService()
        cryptographyService = MockCryptographyService()
        errorReporter = MockErrorReporter()
        timeProvider = MockTimeProvider(.mockTime(Date()))
        totpService = MockTOTPService()

        subject = DefaultAuthenticatorItemRepository(
            authenticatorItemService: authItemService,
            cryptographyService: cryptographyService,
            errorReporter: errorReporter,
            timeProvider: timeProvider,
            totpService: totpService
>>>>>>> 34292d4c
        )
    }

    override func tearDown() {
        super.tearDown()

        authItemService = nil
        cryptographyService = nil
        sharedItemService = nil
        subject = nil
        timeProvider = nil
    }

    // MARK: Tests

    /// `addAuthenticatorItem()` updates the items in storage
    func test_addAuthenticatorItem() async throws {
        let item = AuthenticatorItemView.fixture()
        try await subject.addAuthenticatorItem(item)

        XCTAssertEqual(cryptographyService.encryptedAuthenticatorItems, [item])
        XCTAssertEqual(
            authItemService.addAuthenticatorItemAuthenticatorItems.last,
            AuthenticatorItem(authenticatorItemView: item)
        )
    }

    /// `addAuthenticatorItem()` throws an error if encrypting the item fails
    func test_addAuthenticatorItem_encryptError() async {
        cryptographyService.encryptError = AuthenticatorTestError.example

        await assertAsyncThrows(error: AuthenticatorTestError.example) {
            try await subject.addAuthenticatorItem(.fixture())
        }
    }

<<<<<<< HEAD
    /// The itemListPublisher should publish the sections of the list based on the items it receives
    /// from the AuthenticatorItemService. This tests the normal list as-is with the sync flag turned Off (i.e.
    /// no sync'd items from the PM app).
    func test_itemListPublisher_syncFeatureFlagOff() async throws {
        configService.featureFlagsBool[.enablePasswordManagerSync] = false
        sharedItemService.storedItems = ["userId": AuthenticatorBridgeItemDataView.fixtures()]
        sharedItemService.syncOn = true
        let favorite = AuthenticatorItemView.fixture(favorite: true, id: "1", name: "favorite")
        let item = AuthenticatorItemView.fixture()
        let favoriteSection = ItemListSection(
            id: "Favorites",
            items: [ItemListItem(authenticatorItemView: favorite)!],
            name: Localizations.favorites
        )
        let unorganizedSection = ItemListSection(
            id: "Unorganized",
            items: [ItemListItem(authenticatorItemView: item)!],
            name: ""
        )

        try await authenticatorItemService.authenticatorItemsSubject.send([
            cryptographyService.encrypt(item),
            cryptographyService.encrypt(favorite),
        ])

        var sections: [ItemListSection] = []
        for try await value in try await subject.itemListPublisher().prefix(1) {
            sections = value
        }
        XCTAssertEqual(sections[0].id, favoriteSection.id)
        XCTAssertEqual(sections[0].items[0].accountName, favoriteSection.items[0].accountName)
        XCTAssertEqual(sections[0].items[0].id, favoriteSection.items[0].id)
        XCTAssertEqual(sections[0].items[0].name, favoriteSection.items[0].name)
        XCTAssertEqual(sections[1].id, unorganizedSection.id)
        XCTAssertEqual(sections[1].items[0].accountName, unorganizedSection.items[0].accountName)
        XCTAssertEqual(sections[1].items[0].id, unorganizedSection.items[0].id)
        XCTAssertEqual(sections[1].items[0].name, unorganizedSection.items[0].name)
    }

    /// The itemListPublisher should publish the sections of the list based on the items it receives
    /// from the AuthenticatorItemService. This tests the normal list as-is with the sync flag turned On, but
    /// the sync turned off  (i.e. no accounts in the PM app with syncing enabled).
    func test_itemListPublisher_syncOff() async throws {
        configService.featureFlagsBool[.enablePasswordManagerSync] = true
        sharedItemService.storedItems = ["userId": AuthenticatorBridgeItemDataView.fixtures()]
        sharedItemService.syncOn = false
        let favorite = AuthenticatorItemView.fixture(favorite: true, id: "1", name: "favorite")
        let item = AuthenticatorItemView.fixture()
        let favoriteSection = ItemListSection(
            id: "Favorites",
            items: [ItemListItem(authenticatorItemView: favorite)!],
            name: Localizations.favorites
        )
        let unorganizedSection = ItemListSection(
            id: "Unorganized",
            items: [ItemListItem(authenticatorItemView: item)!],
            name: ""
        )

        try await authenticatorItemService.authenticatorItemsSubject.send([
            cryptographyService.encrypt(item),
            cryptographyService.encrypt(favorite),
        ])

        var sections: [ItemListSection] = []
        for try await value in try await subject.itemListPublisher().prefix(1) {
            sections = value
        }
        XCTAssertEqual(sections[0].id, favoriteSection.id)
        XCTAssertEqual(sections[0].items[0].accountName, favoriteSection.items[0].accountName)
        XCTAssertEqual(sections[0].items[0].id, favoriteSection.items[0].id)
        XCTAssertEqual(sections[0].items[0].name, favoriteSection.items[0].name)
        XCTAssertEqual(sections[0].name, favoriteSection.name)
        XCTAssertEqual(sections[1].id, unorganizedSection.id)
        XCTAssertEqual(sections[1].items[0].accountName, unorganizedSection.items[0].accountName)
        XCTAssertEqual(sections[1].items[0].id, unorganizedSection.items[0].id)
        XCTAssertEqual(sections[1].items[0].name, unorganizedSection.items[0].name)
        XCTAssertEqual(sections[1].name, unorganizedSection.name)
    }

    /// The itemListPublisher should publish the sections of the list based on the items it receives
    /// from the AuthenticatorItemService as well as items published by `AuthenticatorBridgeItemService` when
    /// the feature flag is on and sync has been turned on for an account.
    func test_itemListPublisher_withSync() async throws {
        configService.featureFlagsBool[.enablePasswordManagerSync] = true
        sharedItemService.syncOn = true
        let favorite = AuthenticatorItemView.fixture(favorite: true, id: "1", name: "favorite")
        let item = AuthenticatorItemView.fixture()
        let sharedItem = AuthenticatorBridgeItemDataView.fixture(
            name: "Shared",
            totpKey: "totpKey",
            username: "shared@example.com"
        )
        let favoriteSection = ItemListSection(
            id: "Favorites",
            items: [ItemListItem(authenticatorItemView: favorite)!],
            name: Localizations.favorites
        )
        let localSection = ItemListSection(
            id: "LocalCodes",
            items: [ItemListItem(authenticatorItemView: item)!],
            name: Localizations.localCodes
        )
        let sharedSection = ItemListSection(
            id: "BW-shared@example.com",
            items: [ItemListItem(authenticatorItemView: AuthenticatorItemView(item: sharedItem))!],
            name: "shared@example.com"
        )

        try await authenticatorItemService.authenticatorItemsSubject.send([
            cryptographyService.encrypt(item),
            cryptographyService.encrypt(favorite),
        ])
        sharedItemService.sharedItemsSubject.send([
            sharedItem,
        ])

        var sections: [ItemListSection] = []
        for try await value in try await subject.itemListPublisher().prefix(1) {
            sections = value
        }
        XCTAssertEqual(sections[0].id, favoriteSection.id)
        XCTAssertEqual(sections[0].items[0].accountName, favoriteSection.items[0].accountName)
        XCTAssertEqual(sections[0].items[0].id, favoriteSection.items[0].id)
        XCTAssertEqual(sections[0].items[0].name, favoriteSection.items[0].name)
        XCTAssertEqual(sections[0].name, favoriteSection.name)
        XCTAssertEqual(sections[1].id, localSection.id)
        XCTAssertEqual(sections[1].items[0].accountName, localSection.items[0].accountName)
        XCTAssertEqual(sections[1].items[0].id, localSection.items[0].id)
        XCTAssertEqual(sections[1].items[0].name, localSection.items[0].name)
        XCTAssertEqual(sections[1].name, localSection.name)
        XCTAssertEqual(sections[2].id, sharedSection.id)
        XCTAssertEqual(sections[2].items[0].accountName, sharedSection.items[0].accountName)
        XCTAssertEqual(sections[2].items[0].id, sharedSection.items[0].id)
        XCTAssertEqual(sections[2].items[0].name, sharedSection.items[0].name)
        XCTAssertEqual(sections[2].name, sharedSection.name)
    }

    /// When sync is turned on for multiple accounts, the items should be grouped under each account.
    func test_itemListPublisher_withMultipleAccountsSync() async throws {
        configService.featureFlagsBool[.enablePasswordManagerSync] = true
        sharedItemService.syncOn = true
        let favorite = AuthenticatorItemView.fixture(favorite: true, id: "1", name: "favorite")
        let item = AuthenticatorItemView.fixture()
        let firstSharedItem = AuthenticatorBridgeItemDataView.fixture(name: "Shared",
                                                                      totpKey: "totpKey",
                                                                      username: "shared@example.com")
        let otherSharedItem = AuthenticatorBridgeItemDataView.fixture(name: "Shared (Different Account)",
                                                                      totpKey: "totpKey",
                                                                      username: "different@example.com")
        let favoriteSection = ItemListSection(id: "Favorites",
                                              items: [ItemListItem(authenticatorItemView: favorite)!],
                                              name: Localizations.favorites)
        let localSection = ItemListSection(id: "LocalCodes",
                                           items: [ItemListItem(authenticatorItemView: item)!],
                                           name: Localizations.localCodes)
        let sharedSection = ItemListSection(
            id: "BW-shared@example.com",
            items: [ItemListItem(authenticatorItemView: AuthenticatorItemView(item: firstSharedItem))!],
            name: "shared@example.com"
        )
        let otherSharedSection = ItemListSection(
            id: "BW-different@example.com",
            items: [ItemListItem(authenticatorItemView: AuthenticatorItemView(item: otherSharedItem))!],
            name: "different@example.com"
        )

        try await authenticatorItemService.authenticatorItemsSubject.send([
            cryptographyService.encrypt(item),
            cryptographyService.encrypt(favorite),
        ])
        sharedItemService.sharedItemsSubject.send([firstSharedItem, otherSharedItem])

        var sections: [ItemListSection] = []
        for try await value in try await subject.itemListPublisher().prefix(1) {
            sections = value
        }
        XCTAssertEqual(sections[0].id, favoriteSection.id)
        XCTAssertEqual(sections[1].id, localSection.id)
        XCTAssertEqual(sections[2].id, otherSharedSection.id)
        XCTAssertEqual(sections[2].items[0].accountName, otherSharedSection.items[0].accountName)
        XCTAssertEqual(sections[2].items[0].id, otherSharedSection.items[0].id)
        XCTAssertEqual(sections[2].items[0].name, otherSharedSection.items[0].name)
        XCTAssertEqual(sections[2].name, otherSharedSection.name)
        XCTAssertEqual(sections[3].id, sharedSection.id)
        XCTAssertEqual(sections[3].items[0].accountName, sharedSection.items[0].accountName)
        XCTAssertEqual(sections[3].items[0].id, sharedSection.items[0].id)
        XCTAssertEqual(sections[3].items[0].name, sharedSection.items[0].name)
        XCTAssertEqual(sections[3].name, sharedSection.name)
=======
    /// `deleteAuthenticatorItem()` deletes the item from storage.
    func test_deleteAuthenticatorItem() async throws {
        try await subject.deleteAuthenticatorItem("1")
        XCTAssertEqual(authItemService.deleteAuthenticatorItemId, "1")
    }

    /// `fetchAllAuthenticatorItems()` returns the list of items from storage.
    func test_fetchAllAuthenticatorItems() async throws {
        let items = [
            AuthenticatorItem.fixture(id: "1"),
            AuthenticatorItem.fixture(id: "2"),
            AuthenticatorItem.fixture(id: "3"),
        ]
        let expected = items.map(AuthenticatorItemView.init)
        authItemService.fetchAllAuthenticatorItemsResult = .success(items)

        let result = try await subject.fetchAllAuthenticatorItems()
        XCTAssertEqual(cryptographyService.decryptedAuthenticatorItems, items)
        XCTAssertEqual(result, expected)
    }

    /// `fetchAuthenticatorItem()` returns the item if it exists.
    func test_fetchAuthenticatorItem_exists() async throws {
        let item = AuthenticatorItem.fixture()
        let expected = AuthenticatorItemView(authenticatorItem: .fixture())
        authItemService.fetchAuthenticatorItemResult = .success(item)

        let result = try await subject.fetchAuthenticatorItem(withId: "1")
        XCTAssertEqual(authItemService.fetchAuthenticatorItemId, "1")
        XCTAssertEqual(cryptographyService.decryptedAuthenticatorItems, [item])
        XCTAssertEqual(result, expected)
    }

    /// `fetchAuthenticatorItem()` returns `nil` if the item does not exist.
    func test_fetchAuthenticatorItem_nil() async throws {
        let result = try await subject.fetchAuthenticatorItem(withId: "1")
        XCTAssertEqual(authItemService.fetchAuthenticatorItemId, "1")
        XCTAssertNil(result)
    }

    /// `refreshTotpCodes(on:)` updates the TOTP codes on items.
    func test_refreshTotpCodes() async throws {
        let newCode = "987654"
        let newCodeModel = TOTPCodeModel(
            code: newCode,
            codeGenerationDate: timeProvider.presentTime,
            period: 30
        )
        totpService.getTotpCodeResult = .success(newCodeModel)

        let item = ItemListItem.fixture()

        let result = try await subject.refreshTotpCodes(on: [item])
        let actual = try XCTUnwrap(result[0])

        XCTAssertEqual(actual.id, item.id)
        XCTAssertEqual(actual.name, item.name)
        XCTAssertEqual(actual.accountName, item.accountName)
        switch actual.itemType {
        case let .totp(model):
            XCTAssertEqual(model.totpCode, newCodeModel)
        }
    }

    /// `updateAuthenticatorItem()` updates the item in storage.
    func test_updateAuthenticatorItem() async throws {
        let item = AuthenticatorItemView.fixture()
        let expected = AuthenticatorItem(authenticatorItemView: item)
        try await subject.updateAuthenticatorItem(item)
        XCTAssertEqual(cryptographyService.encryptedAuthenticatorItems, [item])
        XCTAssertEqual(authItemService.updateAuthenticatorItemAuthenticatorItem, expected)
    }

    // MARK: Publishers Tests

    /// `authenticatorItemDetailsPublisher(id:)` returns a publisher for the details of an item.
    func test_authenticatorItemDetailsPublisher() async throws {
        authItemService.authenticatorItemsSubject.send([
            AuthenticatorItem.fixture(id: "1", name: "One"),
        ])

        var iterator = try await subject.authenticatorItemDetailsPublisher(id: "1").makeAsyncIterator()
        let itemDetails = try await iterator.next()

        XCTAssertEqual(itemDetails??.name, "One")
    }

    /// `authenticatorItemDetailsPublisher(id:)` returns nil if the item doesn't exist.
    func test_authenticatorItemDetailsPublisher_nil() async throws {
        authItemService.authenticatorItemsSubject.send([
            AuthenticatorItem.fixture(id: "1", name: "One"),
        ])

        var iterator = try await subject.authenticatorItemDetailsPublisher(id: "2").makeAsyncIterator()
        let itemDetails = try await iterator.next()

        XCTAssertNil(itemDetails as? AuthenticatorItemView)
    }

    /// `itemListPublisher()` returns a publisher for the items.
    func test_itemListPublisher() async throws {
        let items = [
            AuthenticatorItem.fixture(id: "1", name: "One"),
            AuthenticatorItem.fixture(id: "2", name: "Two"),
            AuthenticatorItem.fixture(id: "3", name: "Three"),
        ]
        let codeModel = TOTPCodeModel(
            code: "123456",
            codeGenerationDate: timeProvider.presentTime,
            period: 30
        )
        totpService.getTotpCodeResult = .success(codeModel)
        let expected = items.map { item in
            ItemListItem.fixture(
                id: item.id,
                name: item.name,
                totp: ItemListTotpItem.fixture(
                    itemView: AuthenticatorItemView(authenticatorItem: item),
                    totpCode: codeModel
                )
            )
        }.sorted { $0.name.localizedStandardCompare($1.name) == .orderedAscending }
        authItemService.authenticatorItemsSubject.send(items)

        var iterator = try await subject.itemListPublisher().makeAsyncIterator()
        let sections = try await iterator.next()

        XCTAssertEqual(
            sections,
            [
                ItemListSection(id: "Unorganized",
                                items: expected,
                                name: ""),
            ]
        )
    }

    /// `itemListPublisher()` returns a favorites section.
    func test_itemListPublisher_favorites() async throws {
        let items = [
            AuthenticatorItem.fixture(id: "1", name: "One"),
            AuthenticatorItem.fixture(favorite: true, id: "2", name: "Two"),
        ]

        let unorganizedItem = ItemListItem.fixture(
            id: items[0].id,
            name: items[0].name,
            totp: ItemListTotpItem.fixture(
                itemView: AuthenticatorItemView(authenticatorItem: items[0]),
                totpCode: TOTPCodeModel(
                    code: "123456",
                    codeGenerationDate: timeProvider.presentTime,
                    period: 30
                )
            )
        )
        let favoritedItem = ItemListItem.fixture(
            id: items[1].id,
            name: items[1].name,
            totp: ItemListTotpItem.fixture(
                itemView: AuthenticatorItemView(authenticatorItem: items[1]),
                totpCode: TOTPCodeModel(
                    code: "123456",
                    codeGenerationDate: timeProvider.presentTime,
                    period: 30
                )
            )
        )

        authItemService.authenticatorItemsSubject.send(items)

        var iterator = try await subject.itemListPublisher().makeAsyncIterator()
        let sections = try await iterator.next()

        XCTAssertEqual(
            sections,
            [
                ItemListSection(id: "Favorites",
                                items: [favoritedItem],
                                name: Localizations.favorites),
                ItemListSection(id: "Unorganized",
                                items: [unorganizedItem],
                                name: ""),
            ]
        )
    }

    /// `searchItemListPublisher()` returns search matching name.
    func test_searchItemListPublisher() async throws {
        let items = [
            AuthenticatorItem.fixture(id: "1", name: "Teahouse"),
            AuthenticatorItem.fixture(id: "2", name: "Restaurant"),
            AuthenticatorItem.fixture(id: "3", name: "Café"),
        ]
        let codeModel = TOTPCodeModel(
            code: "123456",
            codeGenerationDate: timeProvider.presentTime,
            period: 30
        )
        totpService.getTotpCodeResult = .success(codeModel)
        let expected = items.map { item in
            ItemListItem.fixture(
                id: item.id,
                name: item.name,
                totp: ItemListTotpItem.fixture(
                    itemView: AuthenticatorItemView(authenticatorItem: item),
                    totpCode: codeModel
                )
            )
        }

        authItemService.authenticatorItemsSubject.send(items)

        var iterator = try await subject.searchItemListPublisher(searchText: "t").makeAsyncIterator()
        let foundItems = try await iterator.next()

        XCTAssertEqual(foundItems, [expected[1], expected[0]])
    }

    /// `searchItemListPublisher()` searches case-insentivie and folding diacritics.
    func test_searchItemListPublisher_caseAndDiacritics() async throws {
        let items = [
            AuthenticatorItem.fixture(id: "1", name: "Restaurant"),
            AuthenticatorItem.fixture(id: "2", name: "Teahouse"),
            AuthenticatorItem.fixture(id: "3", name: "Café"),
        ]
        let codeModel = TOTPCodeModel(
            code: "123456",
            codeGenerationDate: timeProvider.presentTime,
            period: 30
        )
        totpService.getTotpCodeResult = .success(codeModel)
        let expected = items.map { item in
            ItemListItem.fixture(
                id: item.id,
                name: item.name,
                totp: ItemListTotpItem.fixture(
                    itemView: AuthenticatorItemView(authenticatorItem: item),
                    totpCode: codeModel
                )
            )
        }

        authItemService.authenticatorItemsSubject.send(items)

        var iterator = try await subject.searchItemListPublisher(searchText: "cafe").makeAsyncIterator()
        let foundItems = try await iterator.next()

        XCTAssertEqual(foundItems, [expected.last!])
>>>>>>> 34292d4c
    }
}<|MERGE_RESOLUTION|>--- conflicted
+++ resolved
@@ -4,53 +4,41 @@
 
 @testable import AuthenticatorShared
 
-class AuthenticatorItemRepositoryTests: AuthenticatorTestCase {
+class AuthenticatorItemRepositoryTests: AuthenticatorTestCase { // swiftlint:disable:this type_body_length
     // MARK: Properties
 
-<<<<<<< HEAD
+    var authItemService: MockAuthenticatorItemService!
     var authenticatorItemService: MockAuthenticatorItemService!
     var configService: MockConfigService!
     var cryptographyService: MockCryptographyService!
+    var errorReporter: MockErrorReporter!
     var sharedItemService: MockAuthenticatorBridgeItemService!
-=======
-    var authItemService: MockAuthenticatorItemService!
-    var cryptographyService: MockCryptographyService!
-    var errorReporter: MockErrorReporter!
+    var subject: DefaultAuthenticatorItemRepository!
     var timeProvider: MockTimeProvider!
     var totpService: MockTOTPService!
->>>>>>> 34292d4c
-    var subject: DefaultAuthenticatorItemRepository!
 
     // MARK: Setup & Teardown
 
     override func setUp() {
         super.setUp()
 
-<<<<<<< HEAD
+        authItemService = MockAuthenticatorItemService()
         authenticatorItemService = MockAuthenticatorItemService()
         configService = MockConfigService()
         cryptographyService = MockCryptographyService()
+        errorReporter = MockErrorReporter()
         sharedItemService = MockAuthenticatorBridgeItemService()
+        timeProvider = MockTimeProvider(.mockTime(Date()))
+        totpService = MockTOTPService()
 
         subject = DefaultAuthenticatorItemRepository(
-            authenticatorItemService: authenticatorItemService,
+            authenticatorItemService: authItemService,
             configService: configService,
             cryptographyService: cryptographyService,
-            sharedItemService: sharedItemService
-=======
-        authItemService = MockAuthenticatorItemService()
-        cryptographyService = MockCryptographyService()
-        errorReporter = MockErrorReporter()
-        timeProvider = MockTimeProvider(.mockTime(Date()))
-        totpService = MockTOTPService()
-
-        subject = DefaultAuthenticatorItemRepository(
-            authenticatorItemService: authItemService,
-            cryptographyService: cryptographyService,
             errorReporter: errorReporter,
+            sharedItemService: sharedItemService,
             timeProvider: timeProvider,
             totpService: totpService
->>>>>>> 34292d4c
         )
     }
 
@@ -58,6 +46,7 @@
         super.tearDown()
 
         authItemService = nil
+        authenticatorItemService = nil
         cryptographyService = nil
         sharedItemService = nil
         subject = nil
@@ -87,197 +76,6 @@
         }
     }
 
-<<<<<<< HEAD
-    /// The itemListPublisher should publish the sections of the list based on the items it receives
-    /// from the AuthenticatorItemService. This tests the normal list as-is with the sync flag turned Off (i.e.
-    /// no sync'd items from the PM app).
-    func test_itemListPublisher_syncFeatureFlagOff() async throws {
-        configService.featureFlagsBool[.enablePasswordManagerSync] = false
-        sharedItemService.storedItems = ["userId": AuthenticatorBridgeItemDataView.fixtures()]
-        sharedItemService.syncOn = true
-        let favorite = AuthenticatorItemView.fixture(favorite: true, id: "1", name: "favorite")
-        let item = AuthenticatorItemView.fixture()
-        let favoriteSection = ItemListSection(
-            id: "Favorites",
-            items: [ItemListItem(authenticatorItemView: favorite)!],
-            name: Localizations.favorites
-        )
-        let unorganizedSection = ItemListSection(
-            id: "Unorganized",
-            items: [ItemListItem(authenticatorItemView: item)!],
-            name: ""
-        )
-
-        try await authenticatorItemService.authenticatorItemsSubject.send([
-            cryptographyService.encrypt(item),
-            cryptographyService.encrypt(favorite),
-        ])
-
-        var sections: [ItemListSection] = []
-        for try await value in try await subject.itemListPublisher().prefix(1) {
-            sections = value
-        }
-        XCTAssertEqual(sections[0].id, favoriteSection.id)
-        XCTAssertEqual(sections[0].items[0].accountName, favoriteSection.items[0].accountName)
-        XCTAssertEqual(sections[0].items[0].id, favoriteSection.items[0].id)
-        XCTAssertEqual(sections[0].items[0].name, favoriteSection.items[0].name)
-        XCTAssertEqual(sections[1].id, unorganizedSection.id)
-        XCTAssertEqual(sections[1].items[0].accountName, unorganizedSection.items[0].accountName)
-        XCTAssertEqual(sections[1].items[0].id, unorganizedSection.items[0].id)
-        XCTAssertEqual(sections[1].items[0].name, unorganizedSection.items[0].name)
-    }
-
-    /// The itemListPublisher should publish the sections of the list based on the items it receives
-    /// from the AuthenticatorItemService. This tests the normal list as-is with the sync flag turned On, but
-    /// the sync turned off  (i.e. no accounts in the PM app with syncing enabled).
-    func test_itemListPublisher_syncOff() async throws {
-        configService.featureFlagsBool[.enablePasswordManagerSync] = true
-        sharedItemService.storedItems = ["userId": AuthenticatorBridgeItemDataView.fixtures()]
-        sharedItemService.syncOn = false
-        let favorite = AuthenticatorItemView.fixture(favorite: true, id: "1", name: "favorite")
-        let item = AuthenticatorItemView.fixture()
-        let favoriteSection = ItemListSection(
-            id: "Favorites",
-            items: [ItemListItem(authenticatorItemView: favorite)!],
-            name: Localizations.favorites
-        )
-        let unorganizedSection = ItemListSection(
-            id: "Unorganized",
-            items: [ItemListItem(authenticatorItemView: item)!],
-            name: ""
-        )
-
-        try await authenticatorItemService.authenticatorItemsSubject.send([
-            cryptographyService.encrypt(item),
-            cryptographyService.encrypt(favorite),
-        ])
-
-        var sections: [ItemListSection] = []
-        for try await value in try await subject.itemListPublisher().prefix(1) {
-            sections = value
-        }
-        XCTAssertEqual(sections[0].id, favoriteSection.id)
-        XCTAssertEqual(sections[0].items[0].accountName, favoriteSection.items[0].accountName)
-        XCTAssertEqual(sections[0].items[0].id, favoriteSection.items[0].id)
-        XCTAssertEqual(sections[0].items[0].name, favoriteSection.items[0].name)
-        XCTAssertEqual(sections[0].name, favoriteSection.name)
-        XCTAssertEqual(sections[1].id, unorganizedSection.id)
-        XCTAssertEqual(sections[1].items[0].accountName, unorganizedSection.items[0].accountName)
-        XCTAssertEqual(sections[1].items[0].id, unorganizedSection.items[0].id)
-        XCTAssertEqual(sections[1].items[0].name, unorganizedSection.items[0].name)
-        XCTAssertEqual(sections[1].name, unorganizedSection.name)
-    }
-
-    /// The itemListPublisher should publish the sections of the list based on the items it receives
-    /// from the AuthenticatorItemService as well as items published by `AuthenticatorBridgeItemService` when
-    /// the feature flag is on and sync has been turned on for an account.
-    func test_itemListPublisher_withSync() async throws {
-        configService.featureFlagsBool[.enablePasswordManagerSync] = true
-        sharedItemService.syncOn = true
-        let favorite = AuthenticatorItemView.fixture(favorite: true, id: "1", name: "favorite")
-        let item = AuthenticatorItemView.fixture()
-        let sharedItem = AuthenticatorBridgeItemDataView.fixture(
-            name: "Shared",
-            totpKey: "totpKey",
-            username: "shared@example.com"
-        )
-        let favoriteSection = ItemListSection(
-            id: "Favorites",
-            items: [ItemListItem(authenticatorItemView: favorite)!],
-            name: Localizations.favorites
-        )
-        let localSection = ItemListSection(
-            id: "LocalCodes",
-            items: [ItemListItem(authenticatorItemView: item)!],
-            name: Localizations.localCodes
-        )
-        let sharedSection = ItemListSection(
-            id: "BW-shared@example.com",
-            items: [ItemListItem(authenticatorItemView: AuthenticatorItemView(item: sharedItem))!],
-            name: "shared@example.com"
-        )
-
-        try await authenticatorItemService.authenticatorItemsSubject.send([
-            cryptographyService.encrypt(item),
-            cryptographyService.encrypt(favorite),
-        ])
-        sharedItemService.sharedItemsSubject.send([
-            sharedItem,
-        ])
-
-        var sections: [ItemListSection] = []
-        for try await value in try await subject.itemListPublisher().prefix(1) {
-            sections = value
-        }
-        XCTAssertEqual(sections[0].id, favoriteSection.id)
-        XCTAssertEqual(sections[0].items[0].accountName, favoriteSection.items[0].accountName)
-        XCTAssertEqual(sections[0].items[0].id, favoriteSection.items[0].id)
-        XCTAssertEqual(sections[0].items[0].name, favoriteSection.items[0].name)
-        XCTAssertEqual(sections[0].name, favoriteSection.name)
-        XCTAssertEqual(sections[1].id, localSection.id)
-        XCTAssertEqual(sections[1].items[0].accountName, localSection.items[0].accountName)
-        XCTAssertEqual(sections[1].items[0].id, localSection.items[0].id)
-        XCTAssertEqual(sections[1].items[0].name, localSection.items[0].name)
-        XCTAssertEqual(sections[1].name, localSection.name)
-        XCTAssertEqual(sections[2].id, sharedSection.id)
-        XCTAssertEqual(sections[2].items[0].accountName, sharedSection.items[0].accountName)
-        XCTAssertEqual(sections[2].items[0].id, sharedSection.items[0].id)
-        XCTAssertEqual(sections[2].items[0].name, sharedSection.items[0].name)
-        XCTAssertEqual(sections[2].name, sharedSection.name)
-    }
-
-    /// When sync is turned on for multiple accounts, the items should be grouped under each account.
-    func test_itemListPublisher_withMultipleAccountsSync() async throws {
-        configService.featureFlagsBool[.enablePasswordManagerSync] = true
-        sharedItemService.syncOn = true
-        let favorite = AuthenticatorItemView.fixture(favorite: true, id: "1", name: "favorite")
-        let item = AuthenticatorItemView.fixture()
-        let firstSharedItem = AuthenticatorBridgeItemDataView.fixture(name: "Shared",
-                                                                      totpKey: "totpKey",
-                                                                      username: "shared@example.com")
-        let otherSharedItem = AuthenticatorBridgeItemDataView.fixture(name: "Shared (Different Account)",
-                                                                      totpKey: "totpKey",
-                                                                      username: "different@example.com")
-        let favoriteSection = ItemListSection(id: "Favorites",
-                                              items: [ItemListItem(authenticatorItemView: favorite)!],
-                                              name: Localizations.favorites)
-        let localSection = ItemListSection(id: "LocalCodes",
-                                           items: [ItemListItem(authenticatorItemView: item)!],
-                                           name: Localizations.localCodes)
-        let sharedSection = ItemListSection(
-            id: "BW-shared@example.com",
-            items: [ItemListItem(authenticatorItemView: AuthenticatorItemView(item: firstSharedItem))!],
-            name: "shared@example.com"
-        )
-        let otherSharedSection = ItemListSection(
-            id: "BW-different@example.com",
-            items: [ItemListItem(authenticatorItemView: AuthenticatorItemView(item: otherSharedItem))!],
-            name: "different@example.com"
-        )
-
-        try await authenticatorItemService.authenticatorItemsSubject.send([
-            cryptographyService.encrypt(item),
-            cryptographyService.encrypt(favorite),
-        ])
-        sharedItemService.sharedItemsSubject.send([firstSharedItem, otherSharedItem])
-
-        var sections: [ItemListSection] = []
-        for try await value in try await subject.itemListPublisher().prefix(1) {
-            sections = value
-        }
-        XCTAssertEqual(sections[0].id, favoriteSection.id)
-        XCTAssertEqual(sections[1].id, localSection.id)
-        XCTAssertEqual(sections[2].id, otherSharedSection.id)
-        XCTAssertEqual(sections[2].items[0].accountName, otherSharedSection.items[0].accountName)
-        XCTAssertEqual(sections[2].items[0].id, otherSharedSection.items[0].id)
-        XCTAssertEqual(sections[2].items[0].name, otherSharedSection.items[0].name)
-        XCTAssertEqual(sections[2].name, otherSharedSection.name)
-        XCTAssertEqual(sections[3].id, sharedSection.id)
-        XCTAssertEqual(sections[3].items[0].accountName, sharedSection.items[0].accountName)
-        XCTAssertEqual(sections[3].items[0].id, sharedSection.items[0].id)
-        XCTAssertEqual(sections[3].items[0].name, sharedSection.items[0].name)
-        XCTAssertEqual(sections[3].name, sharedSection.name)
-=======
     /// `deleteAuthenticatorItem()` deletes the item from storage.
     func test_deleteAuthenticatorItem() async throws {
         try await subject.deleteAuthenticatorItem("1")
@@ -379,6 +177,7 @@
 
     /// `itemListPublisher()` returns a publisher for the items.
     func test_itemListPublisher() async throws {
+        configService.featureFlagsBool[.enablePasswordManagerSync] = false
         let items = [
             AuthenticatorItem.fixture(id: "1", name: "One"),
             AuthenticatorItem.fixture(id: "2", name: "Two"),
@@ -415,8 +214,11 @@
         )
     }
 
-    /// `itemListPublisher()` returns a favorites section.
+    /// `itemListPublisher()` returns a favorites section (when the feature flag is Off)
     func test_itemListPublisher_favorites() async throws {
+        sharedItemService.storedItems = ["userId": AuthenticatorBridgeItemDataView.fixtures()]
+        sharedItemService.syncOn = true
+        configService.featureFlagsBool[.enablePasswordManagerSync] = false
         let items = [
             AuthenticatorItem.fixture(id: "1", name: "One"),
             AuthenticatorItem.fixture(favorite: true, id: "2", name: "Two"),
@@ -465,6 +267,150 @@
         )
     }
 
+    /// `itemListPublisher()` returns a favorites section as before, when the feature flag is turned on, but
+    /// the user has not yet enabled sync.
+    func test_itemListPublisher_syncOff() async throws {
+        configService.featureFlagsBool[.enablePasswordManagerSync] = true
+        sharedItemService.storedItems = ["userId": AuthenticatorBridgeItemDataView.fixtures()]
+        sharedItemService.syncOn = false
+        let items = [
+            AuthenticatorItem.fixture(id: "1", name: "One"),
+            AuthenticatorItem.fixture(favorite: true, id: "2", name: "Two"),
+        ]
+
+        let unorganizedItem = ItemListItem.fixture(
+            id: items[0].id,
+            name: items[0].name,
+            totp: ItemListTotpItem.fixture(
+                itemView: AuthenticatorItemView(authenticatorItem: items[0]),
+                totpCode: TOTPCodeModel(
+                    code: "123456",
+                    codeGenerationDate: timeProvider.presentTime,
+                    period: 30
+                )
+            )
+        )
+        let favoritedItem = ItemListItem.fixture(
+            id: items[1].id,
+            name: items[1].name,
+            totp: ItemListTotpItem.fixture(
+                itemView: AuthenticatorItemView(authenticatorItem: items[1]),
+                totpCode: TOTPCodeModel(
+                    code: "123456",
+                    codeGenerationDate: timeProvider.presentTime,
+                    period: 30
+                )
+            )
+        )
+
+        authItemService.authenticatorItemsSubject.send(items)
+
+        var iterator = try await subject.itemListPublisher().makeAsyncIterator()
+        let sections = try await iterator.next()
+
+        XCTAssertEqual(
+            sections,
+            [
+                ItemListSection(id: "Favorites",
+                                items: [favoritedItem],
+                                name: Localizations.favorites),
+                ItemListSection(id: "Unorganized",
+                                items: [unorganizedItem],
+                                name: ""),
+            ]
+        )
+    }
+
+    /// `itemListPublisher()` returns a favorites section and sections for each sync'd account when the
+    /// feature flag is enabled and the user has turned on sync.
+    func test_itemListPublisher_syncOn() async throws {
+        configService.featureFlagsBool[.enablePasswordManagerSync] = true
+        sharedItemService.syncOn = true
+        let items = [
+            AuthenticatorItem.fixture(id: "1", name: "One"),
+            AuthenticatorItem.fixture(favorite: true, id: "2", name: "Two"),
+        ]
+        let sharedItem = AuthenticatorBridgeItemDataView.fixture(name: "Shared",
+                                                                 totpKey: "totpKey",
+                                                                 username: "shared@example.com")
+        sharedItemService.storedItems = ["userId": [sharedItem]]
+        let unorganizedItem = makeItemListItem(from: items[0])
+        let favoritedItem = makeItemListItem(from: items[1])
+        let sharedListItem = makeItemListItem(from: sharedItem)
+
+        authItemService.authenticatorItemsSubject.send(items)
+        sharedItemService.sharedItemsSubject.send([
+            sharedItem,
+        ])
+
+        var iterator = try await subject.itemListPublisher().makeAsyncIterator()
+        let sections = try await iterator.next()
+
+        XCTAssertEqual(
+            sections,
+            [
+                ItemListSection(id: "Favorites",
+                                items: [favoritedItem],
+                                name: Localizations.favorites),
+                ItemListSection(id: "LocalCodes",
+                                items: [unorganizedItem],
+                                name: Localizations.localCodes),
+                ItemListSection(id: "BW-shared@example.com",
+                                items: [sharedListItem],
+                                name: "shared@example.com"),
+            ]
+        )
+    }
+
+    /// `itemListPublisher()` returns a favorites section and sections for each sync'd account when the
+    /// feature flag is enabled and the user has turned on sync.
+    func test_itemListPublisher_withMultipleAccountSync() async throws {
+        configService.featureFlagsBool[.enablePasswordManagerSync] = true
+        sharedItemService.syncOn = true
+        let items = [
+            AuthenticatorItem.fixture(id: "1", name: "One"),
+            AuthenticatorItem.fixture(favorite: true, id: "2", name: "Two"),
+        ]
+        let sharedItem = AuthenticatorBridgeItemDataView.fixture(name: "Shared",
+                                                                 totpKey: "totpKey",
+                                                                 username: "shared@example.com")
+        let otherSharedItem = AuthenticatorBridgeItemDataView.fixture(name: "Shared (Different Account)",
+                                                                      totpKey: "totpKey",
+                                                                      username: "different@example.com")
+        sharedItemService.storedItems = ["userId": [sharedItem], "otherId": [otherSharedItem]]
+        let unorganizedItem = makeItemListItem(from: items[0])
+        let favoritedItem = makeItemListItem(from: items[1])
+        let sharedListItem = makeItemListItem(from: sharedItem)
+        let otherListItem = makeItemListItem(from: otherSharedItem)
+
+        authItemService.authenticatorItemsSubject.send(items)
+        sharedItemService.sharedItemsSubject.send([
+            sharedItem,
+            otherSharedItem,
+        ])
+
+        var iterator = try await subject.itemListPublisher().makeAsyncIterator()
+        let sections = try await iterator.next()
+
+        XCTAssertEqual(
+            sections,
+            [
+                ItemListSection(id: "Favorites",
+                                items: [favoritedItem],
+                                name: Localizations.favorites),
+                ItemListSection(id: "LocalCodes",
+                                items: [unorganizedItem],
+                                name: Localizations.localCodes),
+                ItemListSection(id: "BW-different@example.com",
+                                items: [otherListItem],
+                                name: "different@example.com"),
+                ItemListSection(id: "BW-shared@example.com",
+                                items: [sharedListItem],
+                                name: "shared@example.com"),
+            ]
+        )
+    }
+
     /// `searchItemListPublisher()` returns search matching name.
     func test_searchItemListPublisher() async throws {
         let items = [
@@ -497,7 +443,7 @@
         XCTAssertEqual(foundItems, [expected[1], expected[0]])
     }
 
-    /// `searchItemListPublisher()` searches case-insentivie and folding diacritics.
+    /// `searchItemListPublisher()` searches case-insensitive and folding diacritics.
     func test_searchItemListPublisher_caseAndDiacritics() async throws {
         let items = [
             AuthenticatorItem.fixture(id: "1", name: "Restaurant"),
@@ -527,6 +473,38 @@
         let foundItems = try await iterator.next()
 
         XCTAssertEqual(foundItems, [expected.last!])
->>>>>>> 34292d4c
-    }
-}+    }
+
+    // MARK: - Private functions
+
+    private func makeItemListItem(from item: AuthenticatorItem) -> ItemListItem {
+        ItemListItem.fixture(
+            id: item.id,
+            name: item.name,
+            totp: ItemListTotpItem.fixture(
+                itemView: AuthenticatorItemView(authenticatorItem: item),
+                totpCode: TOTPCodeModel(
+                    code: "123456",
+                    codeGenerationDate: timeProvider.presentTime,
+                    period: 30
+                )
+            )
+        )
+    }
+
+    private func makeItemListItem(from item: AuthenticatorBridgeItemDataView) -> ItemListItem {
+        ItemListItem.fixture(
+            id: item.id,
+            name: item.name,
+            accountName: item.username ?? "",
+            totp: ItemListTotpItem.fixture(
+                itemView: AuthenticatorItemView(item: item),
+                totpCode: TOTPCodeModel(
+                    code: "123456",
+                    codeGenerationDate: timeProvider.presentTime,
+                    period: 30
+                )
+            )
+        )
+    }
+} // swiftlint:disable:this file_length