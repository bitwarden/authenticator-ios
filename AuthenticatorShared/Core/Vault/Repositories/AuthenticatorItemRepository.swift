--- conflicted
+++ resolved
@@ -98,12 +98,18 @@
 
     /// Service to encrypt/decrypt locally stored Authenticator items.
     private let cryptographyService: CryptographyService
+
+    /// Error Reporter for any errors encountered
     private let errorReporter: ErrorReporter
-    private let timeProvider: TimeProvider
-    private let totpService: TOTPService
 
     /// Service to fetch items from the shared CoreData store - shared from the main Bitwarden PM app.
     private let sharedItemService: AuthenticatorBridgeItemService
+
+    /// A protocol wrapping the present time.
+    private let timeProvider: TimeProvider
+
+    /// A service for refreshing TOTP codes.
+    private let totpService: TOTPService
 
     // MARK: Initialization
 
@@ -115,29 +121,25 @@
     ///   - cryptographyService: Service to encrypt/decrypt locally stored Authenticator items.
     ///   - sharedItemService: Service to fetch items from the shared CoreData store - shared from
     ///     the main Bitwarden PM app.
+    ///   - errorReporter: Error Reporter for any errors encountered
+    ///   - timeProvider: A protocol wrapping the present time.
+    ///   - totpService: A service for refreshing TOTP codes.
     init(
         authenticatorItemService: AuthenticatorItemService,
-<<<<<<< HEAD
         configService: ConfigService,
         cryptographyService: CryptographyService,
-        sharedItemService: AuthenticatorBridgeItemService
-=======
-        cryptographyService: CryptographyService,
         errorReporter: ErrorReporter,
+        sharedItemService: AuthenticatorBridgeItemService,
         timeProvider: TimeProvider,
         totpService: TOTPService
->>>>>>> 34292d4c
     ) {
         self.authenticatorItemService = authenticatorItemService
         self.configService = configService
         self.cryptographyService = cryptographyService
-<<<<<<< HEAD
-        self.sharedItemService = sharedItemService
-=======
         self.errorReporter = errorReporter
         self.timeProvider = timeProvider
         self.totpService = totpService
->>>>>>> 34292d4c
+        self.sharedItemService = sharedItemService
     }
 
     // MARK: Private Methods
@@ -185,9 +187,12 @@
         }
         .sorted { $0.name.localizedStandardCompare($1.name) == .orderedAscending }
         let sharedItems = itemLists.sharedItems.map(AuthenticatorItemView.init)
-        let favorites = items.filter(\.favorite).compactMap(ItemListItem.init) +
-            sharedItems.filter(\.favorite).compactMap(ItemListItem.init)
-        let nonFavorites = items.filter { !$0.favorite }.compactMap(ItemListItem.init)
+        let favorites = items.filter(\.favorite).compactMap { item in
+            ItemListItem(authenticatorItemView: item, timeProvider: self.timeProvider)
+        }
+        let nonFavorites = items.filter { !$0.favorite }.compactMap { item in
+            ItemListItem(authenticatorItemView: item, timeProvider: self.timeProvider)
+        }
         let groupsByUsername = Dictionary(grouping: sharedItems, by: { $0.username })
 
         var sections = [
@@ -197,8 +202,10 @@
 
         let keys = groupsByUsername.keys.compactMap { $0 }
         for key in keys.sorted() {
-            guard let items = groupsByUsername[key]?.compactMap(ItemListItem.init),
-                  let accountName = items.first?.accountName else { continue }
+            let items = groupsByUsername[key]?.compactMap { item in
+                ItemListItem(authenticatorItemView: item, timeProvider: self.timeProvider)
+            } ?? []
+            guard let accountName = items.first?.accountName else { continue }
 
             sections.append(ItemListSection(id: "BW-\(accountName)", items: items, name: accountName))
         }
