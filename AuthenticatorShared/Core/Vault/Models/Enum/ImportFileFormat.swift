// MARK: - ImportFileFormat

/// An enum describing the format of an import file.
/// This includes additional information necessary to perform the import
/// (such as password in the case of importing encrypted files).
///
public enum ImportFileFormat: Equatable {
    /// A Bitwarden `.json` file type.
    case bitwardenJson

<<<<<<< HEAD
    /// A Google protobuf file type.
    case googleProtobuf
=======
    /// A Lastpass `.json` file type.
    case lastpassJson
>>>>>>> 6210ec89

    /// A Raivo `.json` file type.
    case raivoJson

    /// An unencrypted 2FAS `.2fas` (but actually JSON) file type
    case twoFasJson
}<|MERGE_RESOLUTION|>--- conflicted
+++ resolved
@@ -8,13 +8,11 @@
     /// A Bitwarden `.json` file type.
     case bitwardenJson
 
-<<<<<<< HEAD
     /// A Google protobuf file type.
     case googleProtobuf
-=======
+
     /// A Lastpass `.json` file type.
     case lastpassJson
->>>>>>> 6210ec89
 
     /// A Raivo `.json` file type.
     case raivoJson
