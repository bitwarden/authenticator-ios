--- conflicted
+++ resolved
@@ -8,13 +8,11 @@
     /// A JSON exported from Bitwarden
     case bitwardenJson
 
-<<<<<<< HEAD
     /// A QR code containing protobuf-encoded data exported from Google
     case googleQr
-=======
+
     /// A JSON exported from Lastpass
     case lastpassJson
->>>>>>> 6210ec89
 
     /// A JSON exported from Raivo
     case raivoJson
@@ -27,11 +25,8 @@
     /// The ordered list of options to display in the menu.
     static let allCases: [ImportFormatType] = [
         .bitwardenJson,
-<<<<<<< HEAD
         .googleQr,
-=======
         .lastpassJson,
->>>>>>> 6210ec89
         .raivoJson,
         .twoFasJason,
     ]
@@ -59,13 +54,10 @@
         switch self {
         case .bitwardenJson:
             "Authenticator Export (JSON)"
-<<<<<<< HEAD
         case .googleQr:
             "Google Authenticator (QR code)"
-=======
         case .lastpassJson:
             "LastPass (JSON)"
->>>>>>> 6210ec89
         case .raivoJson:
             "Raivo (JSON)"
         case .twoFasJason:
