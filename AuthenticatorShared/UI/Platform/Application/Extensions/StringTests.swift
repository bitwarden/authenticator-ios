import CryptoKit
import XCTest

@testable import AuthenticatorShared

// MARK: - StringTests

class StringTests: AuthenticatorTestCase {
    // MARK: Tests

    /// `hashColor` returns a color generated from a hash of the string's characters.
    func test_hashColor() {
        XCTAssertEqual("test".hashColor.description, "#924436FF")
        XCTAssertEqual("0620ee30-91c3-40cb-8fad-b102005c35b0".hashColor.description, "#32F23FFF")
        XCTAssertEqual("9c303aee-e636-4760-94b6-e4951d7b0abb".hashColor.description, "#C96CD2FF")
    }

    /// `hexSHA256Hash` returns a hexadecimal string with a SHA-256 hash of the string.
    func test_hexSHA256Hash() {
        let subject = "String to be hashed"
<<<<<<< HEAD
        let hashedData = SHA256.hash(data: Data(subject.utf8))
        let expected = hashedData.map { String(format: "%02hhx", $0) }.joined()
=======
        let expected = "6bd36935ea986ded286b264a72f5e008cc4434082877e4b12c91511d3803b22f"
>>>>>>> 40f90b85

        XCTAssertEqual(subject.hexSHA256Hash, expected)
    }

    /// `isValidEmail` with an invalid string returns `false`.
    func test_isValidEmail_withInvalidString() {
        let subjects = [
            "",
            "e",
            "email",
            "example.com",
        ]

        // All strings should _not_ be considered valid emails
        XCTAssertTrue(subjects.allSatisfy { string in
            !string.isValidEmail
        })
    }

    /// `isValidEmail` with a valid string returns `true`.
    func test_isValidEmail_withValidString() {
        let subjects = [
            "email@example.com",
            "e@e.c",
            "email@example",
            "email@example.",
            "@example.com",
            "email@.com",
            "example.com@email",
            "@@example.com",
            " @example.com",
            " email@example.com",
            "email@example.com ",
        ]

        XCTAssertTrue(subjects.allSatisfy(\.isValidEmail))
    }

    /// `isValidURL` returns `true` for a valid URL.
    func test_isValidURL_withValidURL() {
        XCTAssertTrue("http://bitwarden.com".isValidURL)
        XCTAssertTrue("https://bitwarden.com".isValidURL)
        XCTAssertTrue("bitwarden.com".isValidURL)
    }

    /// `isValidURL` returns `true` for an invalid URL.
    func test_isValidURL_withInvalidURL() {
        XCTAssertFalse(" ".isValidURL)
        XCTAssertFalse("a b c".isValidURL)
        XCTAssertFalse("a<b>c".isValidURL)
        XCTAssertFalse("a[b]c".isValidURL)
    }

    /// `leftPadding(toLength:withPad:)` returns a string padded to the specified length.
    func test_leftPadding() {
        XCTAssertEqual("".leftPadding(toLength: 2, withPad: "0"), "00")
        XCTAssertEqual("AB".leftPadding(toLength: 4, withPad: "0"), "00AB")
        XCTAssertEqual("ABCD".leftPadding(toLength: 4, withPad: "0"), "ABCD")
        XCTAssertEqual("ABCDEF".leftPadding(toLength: 4, withPad: "0"), "CDEF")
    }

    /// `urlDecoded()` with an invalid string throws an error.
    func test_urlDecoded_withInvalidString() {
        let subject = "a_bc-"

        XCTAssertThrowsError(try subject.urlDecoded()) { error in
            XCTAssertEqual(error as? URLDecodingError, .invalidLength)
        }
    }

    /// `urlDecoded()` with a valid string returns the decoded string.
    func test_urlDecoded_withValidString() throws {
        let subject = "a_bcd-"
        let decoded = try subject.urlDecoded()

        XCTAssertEqual(decoded, "a/bcd+==")
    }

    /// `urlEncoded()` returns the encoded string.
    func test_urlEncoded() {
        let subject = "a/bcd+=="
        let encoded = subject.urlEncoded()

        XCTAssertEqual(encoded, "a_bcd-")
    }
}<|MERGE_RESOLUTION|>--- conflicted
+++ resolved
@@ -18,12 +18,7 @@
     /// `hexSHA256Hash` returns a hexadecimal string with a SHA-256 hash of the string.
     func test_hexSHA256Hash() {
         let subject = "String to be hashed"
-<<<<<<< HEAD
-        let hashedData = SHA256.hash(data: Data(subject.utf8))
-        let expected = hashedData.map { String(format: "%02hhx", $0) }.joined()
-=======
         let expected = "6bd36935ea986ded286b264a72f5e008cc4434082877e4b12c91511d3803b22f"
->>>>>>> 40f90b85
 
         XCTAssertEqual(subject.hexSHA256Hash, expected)
     }
