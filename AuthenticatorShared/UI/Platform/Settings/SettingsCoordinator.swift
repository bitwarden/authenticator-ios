--- conflicted
+++ resolved
@@ -11,11 +11,8 @@
     typealias Module = FileSelectionModule
         & TutorialModule
 
-<<<<<<< HEAD
     typealias Services = HasApplication
-=======
-    typealias Services = HasAuthenticatorItemRepository
->>>>>>> e50d6242
+        & HasAuthenticatorItemRepository
         & HasBiometricsRepository
         & HasCameraService
         & HasConfigService
