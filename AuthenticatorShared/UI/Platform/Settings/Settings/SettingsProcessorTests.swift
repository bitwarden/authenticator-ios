--- conflicted
+++ resolved
@@ -5,12 +5,9 @@
 class SettingsProcessorTests: AuthenticatorTestCase {
     // MARK: Properties
 
-<<<<<<< HEAD
     var application: MockApplication!
-=======
     var appSettingsStore: MockAppSettingsStore!
     var authItemRepository: MockAuthenticatorItemRepository!
->>>>>>> a84c21d5
     var configService: MockConfigService!
     var coordinator: MockCoordinator<SettingsRoute, SettingsEvent>!
     var subject: SettingsProcessor!
@@ -20,23 +17,17 @@
     override func setUp() {
         super.setUp()
 
-<<<<<<< HEAD
         application = MockApplication()
-=======
         appSettingsStore = MockAppSettingsStore()
         authItemRepository = MockAuthenticatorItemRepository()
->>>>>>> a84c21d5
         configService = MockConfigService()
         coordinator = MockCoordinator()
         subject = SettingsProcessor(
             coordinator: coordinator.asAnyCoordinator(),
             services: ServiceContainer.withMocks(
-<<<<<<< HEAD
                 application: application,
-=======
                 appSettingsStore: appSettingsStore,
                 authenticatorItemRepository: authItemRepository,
->>>>>>> a84c21d5
                 configService: configService
             ),
             state: SettingsState()
@@ -46,12 +37,9 @@
     override func tearDown() {
         super.tearDown()
 
-<<<<<<< HEAD
         application = nil
-=======
         appSettingsStore = nil
         authItemRepository = nil
->>>>>>> a84c21d5
         configService = nil
         coordinator = nil
         subject = nil
