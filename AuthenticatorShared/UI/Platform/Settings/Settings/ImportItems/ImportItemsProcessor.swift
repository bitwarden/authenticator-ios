import Foundation

// MARK: - ImportItemsProcessor

/// The processor used to manage state and handle actions for an `ImportItemsView`.
final class ImportItemsProcessor: StateProcessor<ImportItemsState, ImportItemsAction, ImportItemsEffect> {
    // MARK: Types

    typealias Services = HasErrorReporter
        & HasImportItemsService

    // MARK: Properties

    /// The coordinator used to manage navigation.
    private let coordinator: AnyCoordinator<SettingsRoute, SettingsEvent>

    /// The services used by this processor.
    private let services: Services

    // MARK: Initialization

    /// Initializes a new `ImportItemsProcessor`.
    ///
    /// - Parameters:
    ///   - coordinator: The coordinator used for navigation.
    ///   - services: The services used by the processor.
    ///
    init(
        coordinator: AnyCoordinator<SettingsRoute, SettingsEvent>,
        services: Services
    ) {
        self.coordinator = coordinator
        self.services = services
        super.init(state: ImportItemsState())
    }

    // MARK: Methods

    override func perform(_ effect: ImportItemsEffect) async {
        switch effect {
        case .loadData:
            break
        }
    }

    override func receive(_ action: ImportItemsAction) {
        switch action {
        case .dismiss:
            coordinator.navigate(to: .dismiss)
        case .importItemsTapped:
            showImportItemsFileSelection()
        case let .fileFormatTypeChanged(fileFormat):
            state.fileFormat = fileFormat
        case let .toastShown(toast):
            state.toast = toast
        }
    }

    // MARK: - Private Methods

    /// Show the dialog to select file to import.
    private func showImportItemsFileSelection() {
        if let route = state.fileFormat.fileSelectionRoute {
            coordinator.navigate(to: .importItemsFileSelection(route: route), context: self)
        } else {
            Task {
                await coordinator.handleEvent(.importItemsQrCode, context: self)
            }
        }
    }
}

extension ImportItemsProcessor: FileSelectionDelegate {
    func fileSelectionCompleted(fileName: String, data: Data) {
        Task {
            do {
                let importFileFormat: ImportFileFormat
                switch state.fileFormat {
                case .bitwardenJson:
                    importFileFormat = .bitwardenJson
<<<<<<< HEAD
                case .googleQr:
                    importFileFormat = .googleProtobuf
=======
                case .lastpassJson:
                    importFileFormat = .lastpassJson
>>>>>>> 6210ec89
                case .raivoJson:
                    importFileFormat = .raivoJson
                case .twoFasJason:
                    importFileFormat = .twoFasJson
                }
                try await services.importItemsService.importItems(data: data, format: importFileFormat)
                state.toast = Toast(text: Localizations.itemsImported)
            } catch {
                services.errorReporter.log(error: error)
            }
        }
    }
}

extension ImportItemsProcessor: AuthenticatorKeyCaptureDelegate {
    func didCompleteAutomaticCapture(
        _ captureCoordinator: AnyCoordinator<AuthenticatorKeyCaptureRoute, AuthenticatorKeyCaptureEvent>,
        key: String
    ) {
        let dismissAction = DismissAction(action: { [weak self] in
            Task {
                await self?.parseAndValidateAutomaticCaptureKey(key)
            }
        })
        captureCoordinator.navigate(to: .dismiss(dismissAction))
    }

    func parseAndValidateAutomaticCaptureKey(_ key: String) async {
        do {
            try await services.importItemsService.importItems(data: key.data(using: .utf8)!, format: .googleProtobuf)
            state.toast = Toast(text: Localizations.itemsImported)
        } catch {
            services.errorReporter.log(error: error)
        }
    }

    func didCompleteManualCapture(
        _ captureCoordinator: AnyCoordinator<AuthenticatorKeyCaptureRoute, AuthenticatorKeyCaptureEvent>,
        key: String,
        name: String
    ) {}

    func showCameraScan(
        _ captureCoordinator: AnyCoordinator<AuthenticatorKeyCaptureRoute, AuthenticatorKeyCaptureEvent>
    ) {}

    func showManualEntry(
        _ captureCoordinator: AnyCoordinator<AuthenticatorKeyCaptureRoute, AuthenticatorKeyCaptureEvent>
    ) {}
}<|MERGE_RESOLUTION|>--- conflicted
+++ resolved
@@ -78,13 +78,10 @@
                 switch state.fileFormat {
                 case .bitwardenJson:
                     importFileFormat = .bitwardenJson
-<<<<<<< HEAD
                 case .googleQr:
                     importFileFormat = .googleProtobuf
-=======
                 case .lastpassJson:
                     importFileFormat = .lastpassJson
->>>>>>> 6210ec89
                 case .raivoJson:
                     importFileFormat = .raivoJson
                 case .twoFasJason:
