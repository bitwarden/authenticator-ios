--- conflicted
+++ resolved
@@ -250,7 +250,7 @@
                         await store.perform(.moveToBitwardenPressed(item))
                     } label: {
                         HStack(spacing: 4) {
-                            Text(Localizations.moveToBitwarden)
+                            Text(Localizations.copyToBitwarden)
                             Spacer()
                             Image(decorative: Asset.Images.rightArrow)
                                 .imageStyle(.accessoryIcon(scaleWithFont: true))
@@ -258,34 +258,7 @@
                     }
                 }
 
-<<<<<<< HEAD
-                    if case .totp = item.itemType {
-                        Button {
-                            store.send(.editPressed(item))
-                        } label: {
-                            HStack(spacing: 4) {
-                                Text(Localizations.edit)
-                                Spacer()
-                                Image(decorative: Asset.Images.pencil)
-                                    .imageStyle(.accessoryIcon(scaleWithFont: true))
-                            }
-                        }
-
-                        if store.state.showMoveToBitwarden {
-                            AsyncButton {
-                                await store.perform(.moveToBitwardenPressed(item))
-                            } label: {
-                                HStack(spacing: 4) {
-                                    Text(Localizations.copyToBitwarden)
-                                    Spacer()
-                                    Image(decorative: Asset.Images.rightArrow)
-                                        .imageStyle(.accessoryIcon(scaleWithFont: true))
-                                }
-                            }
-                        }
-=======
                 Divider()
->>>>>>> d0a28990
 
                 Button(role: .destructive) {
                     store.send(.deletePressed(item))
