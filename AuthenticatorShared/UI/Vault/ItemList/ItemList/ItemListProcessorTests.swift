import XCTest

@testable import AuthenticatorShared

// MARK: - ItemListProcessorTests

class ItemListProcessorTests: AuthenticatorTestCase { // swiftlint:disable:this type_body_length
    // MARK: Properties

    var application: MockApplication!
    var appSettingsStore: MockAppSettingsStore!
    var authItemRepository: MockAuthenticatorItemRepository!
<<<<<<< HEAD
    var cameraService: MockCameraService!
=======
    var configService: MockConfigService!
>>>>>>> 4cfe64f0
    var coordinator: MockCoordinator<ItemListRoute, ItemListEvent>!
    var errorReporter: MockErrorReporter!
    var totpService: MockTOTPService!
    var subject: ItemListProcessor!

    // MARK: Setup & Teardown

    override func setUp() {
        super.setUp()

        application = MockApplication()
        appSettingsStore = MockAppSettingsStore()
        authItemRepository = MockAuthenticatorItemRepository()
<<<<<<< HEAD
        cameraService = MockCameraService()
=======
        configService = MockConfigService()
>>>>>>> 4cfe64f0
        coordinator = MockCoordinator()
        errorReporter = MockErrorReporter()
        totpService = MockTOTPService()

        let services = ServiceContainer.withMocks(
            application: application,
            appSettingsStore: appSettingsStore,
            authenticatorItemRepository: authItemRepository,
<<<<<<< HEAD
            cameraService: cameraService,
            errorReporter: errorReporter,
=======
            configService: configService,
>>>>>>> 4cfe64f0
            totpService: totpService
        )

        subject = ItemListProcessor(
            coordinator: coordinator.asAnyCoordinator(),
            services: services,
            state: ItemListState()
        )
    }

    override func tearDown() {
        super.tearDown()

        coordinator = nil
        subject = nil
    }

    // MARK: Tests

    /// `itemDeleted()` delegate method shows the expected toast.
    func test_delegate_itemDeleted() {
        XCTAssertNil(subject.state.toast)

        subject.itemDeleted()
        XCTAssertEqual(subject.state.toast?.text, Localizations.itemDeleted)
    }

    /// `perform(_:)` with `.addItemPressed` and authorized camera
    /// navigates to `.showScanCode`
    func test_perform_addItemPressed_authorizedCamera() {
        cameraService.deviceHasCamera = true
        cameraService.cameraAuthorizationStatus = .authorized
        let task = Task {
            await subject.perform(.addItemPressed)
        }
        waitFor(!coordinator.events.isEmpty)
        task.cancel()
        XCTAssertEqual(coordinator.events, [.showScanCode])
    }

    /// `perform(_:)` with `.addItemPressed` and denied camera
    /// navigates to `.setupTotpManual`
    func test_perform_addItemPressed_deniedCamera() {
        cameraService.deviceHasCamera = true
        cameraService.cameraAuthorizationStatus = .denied
        let task = Task {
            await subject.perform(.addItemPressed)
        }
        waitFor(!coordinator.routes.isEmpty)
        task.cancel()
        XCTAssertEqual(coordinator.routes, [.setupTotpManual])
    }

    /// `perform(_:)` with `.addItemPressed` and no camera
    /// navigates to `.setupTotpManual`
    func test_perform_addItemPressed_noCamera() {
        cameraService.deviceHasCamera = false
        let task = Task {
            await subject.perform(.addItemPressed)
        }
        waitFor(!coordinator.routes.isEmpty)
        task.cancel()
        XCTAssertEqual(coordinator.routes, [.setupTotpManual])
    }

    /// `perform(_:)` with `.appeared` starts streaming vault items.
    func test_perform_appeared() {
        let result = ItemListItem.fixture(
            totp: .fixture(
                totpCode: TOTPCodeModel(
                    code: "654321",
                    codeGenerationDate: Date(year: 2023, month: 12, day: 31),
                    period: 30
                )
            )
        )
        let resultSection = ItemListSection(id: "", items: [result], name: "Items")

        authItemRepository.itemListSubject.send([resultSection])
        authItemRepository.refreshTotpCodesResult = .success([result])

        let task = Task {
            await subject.perform(.appeared)
        }

        waitFor(subject.state.loadingState != .loading(nil))
        task.cancel()

        XCTAssertEqual(authItemRepository.refreshedTotpCodes, [result])
        XCTAssertEqual(subject.state.loadingState, .data([resultSection]))
    }

    /// `perform(_:)` with `.appeared` records any errors.
    func test_perform_appeared_error_vaultListGroupSubjectFail() {
        authItemRepository.itemListSubject.send(completion: .failure(AuthenticatorTestError.example))

        let task = Task {
            await subject.perform(.appeared)
        }

        waitFor(!errorReporter.errors.isEmpty)
        task.cancel()

        XCTAssertEqual(errorReporter.errors.last as? AuthenticatorTestError, .example)
    }

    /// `perform(_:)` with `.appeared` handles TOTP Code expiration
    /// with updates the state's TOTP codes.
    func test_perform_appeared_totpExpired_single() throws { // swiftlint:disable:this function_body_length
        let firstItem = ItemListItem.fixture(
            totp: .fixture(
                totpCode: TOTPCodeModel(
                    code: "",
                    codeGenerationDate: Date(timeIntervalSinceNow: -61),
                    period: 30
                )
            )
        )
        let firstSection = ItemListSection(
            id: "",
            items: [firstItem],
            name: "Items"
        )

        let secondItem = ItemListItem.fixture(
            totp: .fixture(
                totpCode: TOTPCodeModel(
                    code: "345678",
                    codeGenerationDate: Date(timeIntervalSinceNow: -61),
                    period: 30
                )
            )
        )
        let secondSection = ItemListSection(
            id: "",
            items: [secondItem],
            name: "Items"
        )

        let thirdModel = TOTPCodeModel(
            code: "654321",
            codeGenerationDate: Date(),
            period: 30
        )
        let thirdItem = ItemListItem.fixture(
            totp: .fixture(
                totpCode: thirdModel
            )
        )
        let thirdResultSection = ItemListSection(id: "", items: [thirdItem], name: "Items")

        authItemRepository.refreshTotpCodesResult = .success([secondItem])
        let task = Task {
            await subject.perform(.appeared)
        }
        authItemRepository.itemListSubject.send([firstSection])
        waitFor(subject.state.loadingState.data == [secondSection])
        authItemRepository.refreshTotpCodesResult = .success([thirdItem])
        waitFor(subject.state.loadingState.data == [thirdResultSection])

        task.cancel()
        XCTAssertEqual([secondItem], authItemRepository.refreshedTotpCodes)
        let first = try XCTUnwrap(subject.state.loadingState.data?.first)
        XCTAssertEqual(first, thirdResultSection)
    }

    /// `perform(:_)` with `.search` updates search results in the state.
    func test_perform_search() {
        let result = ItemListItem.fixture(
            totp: .fixture(
                totpCode: TOTPCodeModel(
                    code: "654321",
                    codeGenerationDate: Date(year: 2024, month: 6, day: 28),
                    period: 30
                )
            )
        )

        authItemRepository.searchItemListSubject.send([result])
        authItemRepository.refreshTotpCodesResult = .success([result])

        let task = Task {
            await subject.perform(.search("text"))
        }

        waitFor(!subject.state.searchResults.isEmpty)
        task.cancel()

        XCTAssertEqual(authItemRepository.refreshedTotpCodes, [result])
        XCTAssertEqual(subject.state.searchResults, [result])
    }

    /// `perform(:_)` with `.search` with an empty string gets empty search results
    func test_perform_search_emptyString() async {
        await subject.perform(.search("   "))
        XCTAssertEqual(subject.state.searchResults.count, 0)
        XCTAssertEqual(
            subject.state.searchResults,
            []
        )
    }

    /// `perform(.search)` throws error and error is logged.
    func test_perform_search_error() async {
        authItemRepository.searchItemListSubject.send(completion: .failure(AuthenticatorTestError.example))
        await subject.perform(.search("example"))

        XCTAssertEqual(subject.state.searchResults.count, 0)
        XCTAssertEqual(
            subject.state.searchResults,
            []
        )
        XCTAssertEqual(errorReporter.errors as? [AuthenticatorTestError], [.example])
    }

    /// `perform(.search)` handles TOTP Code expiration
    /// with updates the state's TOTP codes.
    func test_perform_search_totpExpired() throws {
        let firstItem = ItemListItem.fixture(
            totp: .fixture(
                totpCode: TOTPCodeModel(
                    code: "123456",
                    codeGenerationDate: Date(timeIntervalSinceNow: -61),
                    period: 30
                )
            )
        )
        let firstSection = ItemListSection(id: "", items: [firstItem], name: "Items")
        subject.state.loadingState = .data([firstSection])

        let secondItem = ItemListItem.fixture(
            totp: .fixture(
                totpCode: TOTPCodeModel(
                    code: "345678",
                    codeGenerationDate: Date(timeIntervalSinceNow: -61),
                    period: 30
                )
            )
        )

        let thirdItem = ItemListItem.fixture(
            totp: .fixture(
                totpCode: TOTPCodeModel(
                    code: "654321",
                    codeGenerationDate: Date(),
                    period: 30
                )
            )
        )

        authItemRepository.refreshTotpCodesResult = .success([secondItem])
        let task = Task {
            subject.receive(.searchTextChanged("text"))
            await subject.perform(.search("text"))
        }
        authItemRepository.searchItemListSubject.send([firstItem])
        waitFor(!subject.state.searchResults.isEmpty)
        XCTAssertEqual(subject.state.searchResults, [secondItem])

        authItemRepository.refreshTotpCodesResult = .success([thirdItem])
        waitFor(authItemRepository.refreshedTotpCodes == [secondItem])
        waitFor(subject.state.searchResults == [thirdItem])

        task.cancel()
    }

    // MARK: AuthenticatorKeyCaptureDelegate Tests

    /// `didCompleteAutomaticCapture` failure
    func test_didCompleteAutomaticCapture_failure() {
        totpService.getTOTPConfigResult = .failure(TOTPServiceError.invalidKeyFormat)
        let captureCoordinator = MockCoordinator<AuthenticatorKeyCaptureRoute, AuthenticatorKeyCaptureEvent>()
        subject.didCompleteAutomaticCapture(captureCoordinator.asAnyCoordinator(), key: "1234")
        var dismissAction: DismissAction?
        if case let .dismiss(onDismiss) = captureCoordinator.routes.last {
            dismissAction = onDismiss
        }
        XCTAssertNotNil(dismissAction)
        dismissAction?.action()
        waitFor(!coordinator.alertShown.isEmpty)
        XCTAssertEqual(
            coordinator.alertShown.last,
            Alert(
                title: Localizations.keyReadError,
                message: nil,
                alertActions: [
                    AlertAction(title: Localizations.ok, style: .default),
                ]
            )
        )
        XCTAssertEqual(authItemRepository.addAuthItemAuthItems, [])
        XCTAssertNil(subject.state.toast)
    }

    /// `didCompleteAutomaticCapture` success
    func test_didCompleteAutomaticCapture_success() throws {
        let key = String.base32Key
        let keyConfig = try XCTUnwrap(TOTPKeyModel(authenticatorKey: key))
        totpService.getTOTPConfigResult = .success(keyConfig)
        authItemRepository.itemListSubject.value = [ItemListSection.fixture()]
        let captureCoordinator = MockCoordinator<AuthenticatorKeyCaptureRoute, AuthenticatorKeyCaptureEvent>()
        subject.didCompleteAutomaticCapture(captureCoordinator.asAnyCoordinator(), key: key)
        var dismissAction: DismissAction?
        if case let .dismiss(onDismiss) = captureCoordinator.routes.last {
            dismissAction = onDismiss
        }
        XCTAssertNotNil(dismissAction)
        dismissAction?.action()
        waitFor(!authItemRepository.addAuthItemAuthItems.isEmpty)
        waitFor(subject.state.loadingState != .loading(nil))
        guard let item = authItemRepository.addAuthItemAuthItems.first
        else {
            XCTFail("Unable to get authenticator item")
            return
        }
        XCTAssertEqual(item.name, "")
        XCTAssertEqual(item.totpKey, String.base32Key)
    }

    /// Tests that the `itemListCardState` is set to `none` if the download card has been closed.
    func test_determineItemListCardState_closed_download() async {
        configService.featureFlagsBool = [.enablePasswordManagerSync: true]
        application.canOpenUrlResponse = false
        await subject.perform(.closeCard(.passwordManagerDownload))
        XCTAssertEqual(subject.state.itemListCardState, .none)
    }

    /// Tests that the `itemListCardState` is set to `none` if the sync card has been closed.
    func test_determineItemListCardState_closed_sync() async {
        configService.featureFlagsBool = [.enablePasswordManagerSync: true]
        application.canOpenUrlResponse = true
        await subject.perform(.closeCard(.passwordManagerSync))
        XCTAssertEqual(subject.state.itemListCardState, .none)
    }

    /// Tests that the `showPasswordManagerSyncCard` and `showPasswordManagerDownloadCard` are set
    /// to false if the feature flag is turned off.
    func test_determineItemListCardState_FeatureFlag_off() {
        subject.state.itemListCardState = .passwordManagerSync
        configService.featureFlagsBool = [.enablePasswordManagerSync: false]
        let task = Task {
            await self.subject.perform(.appeared)
        }

        waitFor(subject.state.itemListCardState == .none)
        task.cancel()
    }

    /// Tests that the `itemListCardState` is set to `passwordManagerDownload` if the feature flag is turned on.
    func test_determineItemListCardState_FeatureFlag_on_download() {
        configService.featureFlagsBool = [.enablePasswordManagerSync: true]
        application.canOpenUrlResponse = false
        let task = Task {
            await self.subject.perform(.appeared)
        }

        waitFor(subject.state.itemListCardState == .passwordManagerDownload)
        task.cancel()
    }

    /// Tests that the `itemListCardState` is set to `passwordManagerSync` if the feature flag is turned on.
    func test_determineItemListCardState_FeatureFlag_on_sync() {
        configService.featureFlagsBool = [.enablePasswordManagerSync: true]
        application.canOpenUrlResponse = true
        let task = Task {
            await self.subject.perform(.appeared)
        }

        waitFor(subject.state.itemListCardState == .passwordManagerSync)
        task.cancel()
    }
}<|MERGE_RESOLUTION|>--- conflicted
+++ resolved
@@ -10,11 +10,8 @@
     var application: MockApplication!
     var appSettingsStore: MockAppSettingsStore!
     var authItemRepository: MockAuthenticatorItemRepository!
-<<<<<<< HEAD
     var cameraService: MockCameraService!
-=======
     var configService: MockConfigService!
->>>>>>> 4cfe64f0
     var coordinator: MockCoordinator<ItemListRoute, ItemListEvent>!
     var errorReporter: MockErrorReporter!
     var totpService: MockTOTPService!
@@ -28,11 +25,8 @@
         application = MockApplication()
         appSettingsStore = MockAppSettingsStore()
         authItemRepository = MockAuthenticatorItemRepository()
-<<<<<<< HEAD
         cameraService = MockCameraService()
-=======
         configService = MockConfigService()
->>>>>>> 4cfe64f0
         coordinator = MockCoordinator()
         errorReporter = MockErrorReporter()
         totpService = MockTOTPService()
@@ -41,12 +35,9 @@
             application: application,
             appSettingsStore: appSettingsStore,
             authenticatorItemRepository: authItemRepository,
-<<<<<<< HEAD
             cameraService: cameraService,
+            configService: configService,
             errorReporter: errorReporter,
-=======
-            configService: configService,
->>>>>>> 4cfe64f0
             totpService: totpService
         )
 
